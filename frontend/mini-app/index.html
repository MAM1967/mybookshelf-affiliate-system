--- conflicted
+++ resolved
@@ -3,11 +3,7 @@
   <head>
     <meta charset="UTF-8" />
     <meta name="viewport" content="width=device-width, initial-scale=1.0" />
-<<<<<<< HEAD
-    <title>MyBookshelf - Weekly Recommendations [DEV]</title>
-=======
-    <title>MyBookshelf - Weekly Recommendations [STAGING]</title>
->>>>>>> 6b272954
+    <title>MyBookshelf - Weekly Recommendations</title>
     <script src="https://cdn.jsdelivr.net/npm/@supabase/supabase-js@2"></script>
     <style>
       * {
